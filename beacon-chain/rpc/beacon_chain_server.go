package rpc

import (
	"context"

	ptypes "github.com/gogo/protobuf/types"
<<<<<<< HEAD
	"github.com/prysmaticlabs/prysm/beacon-chain/attestation"
=======
>>>>>>> 4cc2efec
	"github.com/prysmaticlabs/prysm/beacon-chain/db"
	ethpb "github.com/prysmaticlabs/prysm/proto/eth/v1alpha1"
	"google.golang.org/grpc/codes"
	"google.golang.org/grpc/status"
)

// BeaconChainServer defines a server implementation of the gRPC Beacon Chain service,
// providing RPC endpoints to access data relevant to the Ethereum 2.0 phase 0
// beacon chain.
type BeaconChainServer struct {
	beaconDB *db.BeaconDB
	pool     attestation.Pool
}

// ListAttestations retrieves attestations by block root, slot, or epoch.
//
// The server may return an empty list when no attestations match the given
// filter criteria. This RPC should not return NOT_FOUND. Only one filter
// criteria should be used.
func (bs *BeaconChainServer) ListAttestations(
	ctx context.Context, req *ethpb.ListAttestationsRequest,
) (*ethpb.ListAttestationsResponse, error) {
	return nil, nil
}

// ListPendingAttestations retrieves pending attestations.
//
// The server returns a list of attestations that have been seen but not
// yet processed. Pending attestations eventually expire as the slot
// advances, so an attestation missing from this request does not imply
// that it was included in a block. The attestation may have expired.
// Refer to the ethereum 2.0 specification for more details on how
// attestations are processed and when they are no longer valid.
// https://github.com/ethereum/eth2.0-specs/blob/dev/specs/core/0_beacon-chain.md#attestation
func (bs *BeaconChainServer) ListPendingAttestations(
	ctx context.Context, _ *ptypes.Empty,
) (*ethpb.ListPendingAttestationsResponse, error) {
	return nil, nil
}

// ListBlocks retrieves blocks by root, slot, or epoch.
//
// The server may return multiple blocks in the case that a slot or epoch is
// provided as the filter criteria. The server may return an empty list when
// no blocks in their database match the filter criteria. This RPC should
// not return NOT_FOUND. Only one filter criteria should be used.
func (bs *BeaconChainServer) ListBlocks(
	ctx context.Context, req *ethpb.ListBlocksRequest,
) (*ethpb.ListBlocksResponse, error) {
	return nil, nil
}

// GetChainHead retrieves information about the head of the beacon chain from
// the view of the beacon chain node.
//
// This includes the head block slot and root as well as information about
// the most recent finalized and justified slots.
func (bs *BeaconChainServer) GetChainHead(
	ctx context.Context, _ *ptypes.Empty,
) (*ethpb.ChainHead, error) {
	return nil, nil
}

// ListValidatorBalances retrieves the validator balances for a given set of public key at
// a specific epoch in time.
//
// TODO(#3045): Implement balances for a specific epoch. Current implementation returns latest balances,
// this is blocked by DB refactor.
func (bs *BeaconChainServer) ListValidatorBalances(
	ctx context.Context,
	req *ethpb.GetValidatorBalancesRequest) (*ethpb.ValidatorBalances, error) {

	res := make([]*ethpb.ValidatorBalances_Balance, 0, len(req.PublicKeys)+len(req.Indices))
	filtered := map[uint64]bool{} // track filtered validators to prevent duplication in the response.

	balances, err := bs.beaconDB.Balances(ctx)
	if err != nil {
		return nil, status.Errorf(codes.Internal, "could not retrieve validator balances: %v", err)
	}
	validators, err := bs.beaconDB.Validators(ctx)
	if err != nil {
		return nil, status.Errorf(codes.Internal, "could not retrieve validators: %v", err)
	}

	for _, pubKey := range req.PublicKeys {
		index, err := bs.beaconDB.ValidatorIndex(pubKey)
		if err != nil {
			return nil, status.Errorf(codes.Internal, "could not retrieve validator index: %v", err)
		}
		filtered[index] = true

		if int(index) >= len(balances) {
			return nil, status.Errorf(codes.OutOfRange, "validator index %d >= balance list %d",
				index, len(balances))
		}

		res = append(res, &ethpb.ValidatorBalances_Balance{
			PublicKey: pubKey,
			Index:     index,
			Balance:   balances[index],
		})
	}

	for _, index := range req.Indices {
		if int(index) >= len(balances) {
			return nil, status.Errorf(codes.OutOfRange, "validator index %d >= balance list %d",
				index, len(balances))
		}

		if !filtered[index] {
			res = append(res, &ethpb.ValidatorBalances_Balance{
				PublicKey: validators[index].PublicKey,
				Index:     index,
				Balance:   balances[index],
			})
		}
	}
	return &ethpb.ValidatorBalances{Balances: res}, nil
}

<<<<<<< HEAD
// AttestationPool retrieves attestations from an in-memory pool within the beacon node.
//
// The server returns a list of attestations that have been seen but not
// yet processed. Pool attestations eventually expire as the slot
// advances, so an attestation missing from this request does not imply
// that it was included in a block. The attestation may have expired.
// Refer to the ethereum 2.0 specification for more details on how
// attestations are processed and when they are no longer valid.
// https://github.com/ethereum/eth2.0-specs/blob/dev/specs/core/0_beacon-chain.md#attestations
func (bs *BeaconChainServer) AttestationPool(ctx context.Context, _ *ptypes.Empty) (*ethpb.AttestationPoolResponse, error) {
	return &ethpb.AttestationPoolResponse{
		pool: bs.pool.PooledAttestations(),
	}, nil
=======
// GetValidators retrieves the current list of active validators.
//
// The request may include an optional historical epoch to retrieve a
// specific validator set in time.
func (bs *BeaconChainServer) GetValidators(
	ctx context.Context, req *ethpb.GetValidatorsRequest,
) (*ethpb.Validators, error) {
	return nil, nil
}

// GetValidatorActiveSetChanges retrieves the active set changes for a given epoch.
//
// This data includes any activations, voluntary exits, and involuntary
// ejections.
func (bs *BeaconChainServer) GetValidatorActiveSetChanges(
	ctx context.Context, req *ethpb.GetValidatorActiveSetChangesRequest,
) (*ethpb.ActiveSetChanges, error) {
	return nil, nil
}

// GetValidatorQueue retrieves the current validator queue information.
func (bs *BeaconChainServer) GetValidatorQueue(
	ctx context.Context, _ *ptypes.Empty,
) (*ethpb.ValidatorQueue, error) {
	return nil, nil
}

// ListValidatorAssignments retrieves the validator assignments for a given epoch.
//
// This request may specify optional validator indices or public keys to
// filter validator assignments.
func (bs *BeaconChainServer) ListValidatorAssignments(
	ctx context.Context, req *ethpb.ListValidatorAssignmentsRequest,
) (*ethpb.ValidatorAssignments, error) {
	return nil, nil
}

// GetValidatorParticipation retrieves the validator participation information for a given epoch.
//
// This method returns information about the global participation of
// validator attestations.
func (bs *BeaconChainServer) GetValidatorParticipation(
	ctx context.Context, req *ethpb.GetValidatorParticipationRequest,
) (*ethpb.ValidatorParticipation, error) {
	return nil, nil
>>>>>>> 4cc2efec
}<|MERGE_RESOLUTION|>--- conflicted
+++ resolved
@@ -4,10 +4,7 @@
 	"context"
 
 	ptypes "github.com/gogo/protobuf/types"
-<<<<<<< HEAD
 	"github.com/prysmaticlabs/prysm/beacon-chain/attestation"
-=======
->>>>>>> 4cc2efec
 	"github.com/prysmaticlabs/prysm/beacon-chain/db"
 	ethpb "github.com/prysmaticlabs/prysm/proto/eth/v1alpha1"
 	"google.golang.org/grpc/codes"
@@ -33,19 +30,19 @@
 	return nil, nil
 }
 
-// ListPendingAttestations retrieves pending attestations.
+// AttestationPool retrieves attestations from an in-memory pool in the beacon node.
 //
 // The server returns a list of attestations that have been seen but not
-// yet processed. Pending attestations eventually expire as the slot
+// yet processed. Pool attestations eventually expire as the slot
 // advances, so an attestation missing from this request does not imply
 // that it was included in a block. The attestation may have expired.
 // Refer to the ethereum 2.0 specification for more details on how
 // attestations are processed and when they are no longer valid.
-// https://github.com/ethereum/eth2.0-specs/blob/dev/specs/core/0_beacon-chain.md#attestation
-func (bs *BeaconChainServer) ListPendingAttestations(
-	ctx context.Context, _ *ptypes.Empty,
-) (*ethpb.ListPendingAttestationsResponse, error) {
-	return nil, nil
+// https://github.com/ethereum/eth2.0-specs/blob/dev/specs/core/0_beacon-chain.md#attestations
+func (bs *BeaconChainServer) AttestationPool(ctx context.Context, _ *ptypes.Empty) (*ethpb.AttestationPoolResponse, error) {
+	return &ethpb.AttestationPoolResponse{
+		pool: bs.pool.PooledAttestations(),
+	}, nil
 }
 
 // ListBlocks retrieves blocks by root, slot, or epoch.
@@ -128,21 +125,6 @@
 	return &ethpb.ValidatorBalances{Balances: res}, nil
 }
 
-<<<<<<< HEAD
-// AttestationPool retrieves attestations from an in-memory pool within the beacon node.
-//
-// The server returns a list of attestations that have been seen but not
-// yet processed. Pool attestations eventually expire as the slot
-// advances, so an attestation missing from this request does not imply
-// that it was included in a block. The attestation may have expired.
-// Refer to the ethereum 2.0 specification for more details on how
-// attestations are processed and when they are no longer valid.
-// https://github.com/ethereum/eth2.0-specs/blob/dev/specs/core/0_beacon-chain.md#attestations
-func (bs *BeaconChainServer) AttestationPool(ctx context.Context, _ *ptypes.Empty) (*ethpb.AttestationPoolResponse, error) {
-	return &ethpb.AttestationPoolResponse{
-		pool: bs.pool.PooledAttestations(),
-	}, nil
-=======
 // GetValidators retrieves the current list of active validators.
 //
 // The request may include an optional historical epoch to retrieve a
@@ -188,5 +170,4 @@
 	ctx context.Context, req *ethpb.GetValidatorParticipationRequest,
 ) (*ethpb.ValidatorParticipation, error) {
 	return nil, nil
->>>>>>> 4cc2efec
 }